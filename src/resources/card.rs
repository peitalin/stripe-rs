--- conflicted
+++ resolved
@@ -1,43 +1,10 @@
 use crate::params::{Metadata, Expandable, Object};
 use crate::ids::CardId;
-<<<<<<< HEAD
-use crate::resources::{Address, Account, Currency, Customer};
-use serde::ser::SerializeStruct;
+use crate::resources::{Account, Currency, Customer, Recipient};
+use crate::params::{Expandable, Metadata, Object};
 use serde_derive::{Deserialize, Serialize};
 
-#[derive(Clone, Debug, Default, Deserialize)]
-pub struct CardParams<'a> {
-    pub exp_month: &'a str, // eg. "12"
-    pub exp_year: &'a str,  // eg. "17" or 2017"
-    pub number: &'a str,       // card number
-    pub name: Option<&'a str>, // cardholder's full name
-    pub cvc: Option<&'a str>,  // card security code
-}
-
-impl<'a> serde::Serialize for CardParams<'a> {
-    fn serialize<S>(&self, serializer: S) -> Result<S::Ok, S::Error>
-    where
-        S: serde::ser::Serializer,
-    {
-        let mut s = serializer.serialize_struct("CardParams", 6)?;
-        s.serialize_field("object", "card")?;
-        s.serialize_field("exp_month", &self.exp_month)?;
-        s.serialize_field("exp_year", &self.exp_year)?;
-        s.serialize_field("number", &self.number)?;
-        s.serialize_field("name", &self.name)?;
-        s.serialize_field("cvc", &self.cvc)?;
-        s.end()
-    }
-}
-
-/// The resource representing a Stripe card object.
-=======
-use crate::params::{Expandable, Metadata, Object};
-use crate::resources::{Account, Currency, Customer, Recipient};
-use serde_derive::{Deserialize, Serialize};
-
 /// The resource representing a Stripe "Card".
->>>>>>> 7162e596
 ///
 /// For more details see [https://stripe.com/docs/api/cards/object](https://stripe.com/docs/api/cards/object).
 #[derive(Clone, Debug, Deserialize, Serialize)]
@@ -89,17 +56,12 @@
     /// Only values from this set should be passed as the `method` when creating a transfer.
     #[serde(skip_serializing_if = "Option::is_none")]
     pub available_payout_methods: Option<Vec<String>>,
-<<<<<<< HEAD
-    pub brand: CardBrand,
-    pub checks: Option<Checks>,
-    pub country: String, // eg. "US"
-=======
 
     /// Card brand.
     ///
     /// Can be `American Express`, `Diners Club`, `Discover`, `JCB`, `MasterCard`, `UnionPay`, `Visa`, or `Unknown`.
-    #[serde(skip_serializing_if = "Option::is_none")]
     pub brand: Option<CardBrand>,
+    #[serde(skip_serializing_if = "Option::is_none")]
 
     /// Two-letter ISO code representing the country of the card.
     ///
@@ -108,7 +70,6 @@
     pub country: Option<String>,
 
     #[serde(skip_serializing_if = "Option::is_none")]
->>>>>>> 7162e596
     pub currency: Option<Currency>,
 
     /// The customer that this card belongs to.
@@ -132,22 +93,6 @@
     /// (For tokenized numbers only.) The last four digits of the device account number.
     #[serde(skip_serializing_if = "Option::is_none")]
     pub dynamic_last4: Option<String>,
-<<<<<<< HEAD
-    pub exp_month: u32,
-    pub exp_year: u32,
-    pub fingerprint: String,
-    pub funding: CardType,
-    pub generated_from: Option<String>,
-    pub last4: String,
-    pub metadata: Metadata,
-    pub name: Option<String>,
-    pub recipient: Option<String>,
-    pub three_d_secure_usage: Option<ThreeDSecureUsage>,
-    pub tokenization_method: Option<TokenizationMethod>,
-    pub wallet: Option<Wallet>,
-}
-=======
->>>>>>> 7162e596
 
     /// Two-digit number representing the card's expiration month.
     #[serde(skip_serializing_if = "Option::is_none")]
@@ -156,22 +101,22 @@
     /// Four-digit number representing the card's expiration year.
     #[serde(skip_serializing_if = "Option::is_none")]
     pub exp_year: Option<i64>,
-
     /// Uniquely identifies this particular card number.
+
     ///
     /// You can use this attribute to check whether two customers who've signed up with you are using the same card number, for example.
     #[serde(skip_serializing_if = "Option::is_none")]
     pub fingerprint: Option<String>,
 
+    pub last4: Option<String>,
+    #[serde(skip_serializing_if = "Option::is_none")]
     /// Card funding type.
     ///
     /// Can be `credit`, `debit`, `prepaid`, or `unknown`.
     #[serde(skip_serializing_if = "Option::is_none")]
     pub funding: Option<CardType>,
-
     /// The last four digits of the card.
-    #[serde(skip_serializing_if = "Option::is_none")]
-    pub last4: Option<String>,
+
 
     /// Set of key-value pairs that you can attach to an object.
     ///
