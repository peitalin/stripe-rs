// ======================================
// This file was automatically generated.
// ======================================

use crate::config::{Client, Response};
use crate::ids::{ChargeId, CustomerId, PaymentIntentId};
use crate::params::{Expand, Expandable, List, Metadata, Object, RangeQuery, Timestamp};
use crate::resources::{
    Account, Application, ApplicationFee, BalanceTransaction, BillingDetails, Currency, Customer,
    Dispute, FraudDetailsReport, Invoice, Order, PaymentMethodDetails, PaymentSource,
    PaymentSourceParams, Refund, Review, Shipping, Transfer,
};
use serde_derive::{Deserialize, Serialize};

/// The resource representing a Stripe "Charge".
///
/// For more details see [https://stripe.com/docs/api/charges/object](https://stripe.com/docs/api/charges/object).
#[derive(Clone, Debug, Deserialize, Serialize)]
pub struct Charge {
    /// Unique identifier for the object.
    pub id: ChargeId,

    /// A positive integer representing how much to charge in the [smallest currency unit](https://stripe.com/docs/currencies#zero-decimal) (e.g., 100 cents to charge $1.00 or 100 to charge ¥100, a zero-decimal currency).
    ///
    /// The minimum amount is $0.50 US or [equivalent in charge currency](https://support.stripe.com/questions/what-is-the-minimum-amount-i-can-charge-with-stripe).
    pub amount: i64,

    /// Amount in %s refunded (can be less than the amount attribute on the charge if a partial refund was issued).
    pub amount_refunded: i64,

    /// ID of the Connect application that created the charge.
    #[serde(skip_serializing_if = "Option::is_none")]
    pub application: Option<Expandable<Application>>,

    /// The application fee (if any) for the charge.
    ///
    /// [See the Connect documentation](https://stripe.com/docs/connect/direct-charges#collecting-fees) for details.
    #[serde(skip_serializing_if = "Option::is_none")]
    pub application_fee: Option<Expandable<ApplicationFee>>,

    /// The amount of the application fee (if any) for the charge.
    ///
    /// [See the Connect documentation](https://stripe.com/docs/connect/direct-charges#collecting-fees) for details.
    #[serde(skip_serializing_if = "Option::is_none")]
    pub application_fee_amount: Option<i64>,

    /// ID of the balance transaction that describes the impact of this charge on your account balance (not including refunds or disputes).
    #[serde(skip_serializing_if = "Option::is_none")]
    pub balance_transaction: Option<Expandable<BalanceTransaction>>,

    pub billing_details: BillingDetails,

    /// If the charge was created without capturing, this Boolean represents whether it is still uncaptured or has since been captured.
    pub captured: bool,

    /// Time at which the object was created.
    ///
    /// Measured in seconds since the Unix epoch.
    pub created: Timestamp,

    /// Three-letter [ISO currency code](https://www.iso.org/iso-4217-currency-codes.html), in lowercase.
    ///
    /// Must be a [supported currency](https://stripe.com/docs/currencies).
    pub currency: Currency,

    /// ID of the customer this charge is for if one exists.
    #[serde(skip_serializing_if = "Option::is_none")]
    pub customer: Option<Expandable<Customer>>,

    /// An arbitrary string attached to the object.
    ///
    /// Often useful for displaying to users.
    #[serde(skip_serializing_if = "Option::is_none")]
    pub description: Option<String>,

    /// Details about the dispute if the charge has been disputed.
    #[serde(skip_serializing_if = "Option::is_none")]
    pub dispute: Option<Expandable<Dispute>>,

    /// Error code explaining reason for charge failure if available (see [the errors section](https://stripe.com/docs/api#errors) for a list of codes).
    #[serde(skip_serializing_if = "Option::is_none")]
    pub failure_code: Option<String>,

    /// Message to user further explaining reason for charge failure if available.
    #[serde(skip_serializing_if = "Option::is_none")]
    pub failure_message: Option<String>,

    /// Information on fraud assessments for the charge.
    #[serde(skip_serializing_if = "Option::is_none")]
    pub fraud_details: Option<FraudDetails>,

    /// ID of the invoice this charge is for if one exists.
    #[serde(skip_serializing_if = "Option::is_none")]
    pub invoice: Option<Expandable<Invoice>>,

    /// Has the value `true` if the object exists in live mode or the value `false` if the object exists in test mode.
    pub livemode: bool,

    /// Set of key-value pairs that you can attach to an object.
    ///
    /// This can be useful for storing additional information about the object in a structured format.
    pub metadata: Metadata,

    /// The account (if any) the charge was made on behalf of without triggering an automatic transfer.
    ///
    /// See the [Connect documentation](https://stripe.com/docs/connect/charges-transfers) for details.
    #[serde(skip_serializing_if = "Option::is_none")]
    pub on_behalf_of: Option<Expandable<Account>>,

    /// ID of the order this charge is for if one exists.
    #[serde(skip_serializing_if = "Option::is_none")]
    pub order: Option<Expandable<Order>>,

    /// Details about whether the payment was accepted, and why.
    ///
    /// See [understanding declines](https://stripe.com/docs/declines) for details.
    #[serde(skip_serializing_if = "Option::is_none")]
    pub outcome: Option<ChargeOutcome>,

    /// `true` if the charge succeeded, or was successfully authorized for later capture.
    pub paid: bool,

    /// ID of the PaymentIntent associated with this charge, if one exists.
    #[serde(skip_serializing_if = "Option::is_none")]
    pub payment_intent: Option<String>,

    /// ID of the payment method used in this charge.
    #[serde(skip_serializing_if = "Option::is_none")]
    pub payment_method: Option<String>,

    /// Details about the payment method at the time of the transaction.
    #[serde(skip_serializing_if = "Option::is_none")]
    pub payment_method_details: Option<PaymentMethodDetails>,

    /// This is the email address that the receipt for this charge was sent to.
    #[serde(skip_serializing_if = "Option::is_none")]
    pub receipt_email: Option<String>,

    /// This is the transaction number that appears on email receipts sent for this charge.
    ///
    /// This attribute will be `null` until a receipt has been sent.
    #[serde(skip_serializing_if = "Option::is_none")]
    pub receipt_number: Option<String>,

    /// This is the URL to view the receipt for this charge.
    ///
    /// The receipt is kept up-to-date to the latest state of the charge, including any refunds.
    /// If the charge is for an Invoice, the receipt will be stylized as an Invoice receipt.
    pub receipt_url: String,

    /// Whether the charge has been fully refunded.
    ///
    /// If the charge is only partially refunded, this attribute will still be false.
    pub refunded: bool,

    /// A list of refunds that have been applied to the charge.
    pub refunds: List<Refund>,

    /// ID of the review associated with this charge if one exists.
    #[serde(skip_serializing_if = "Option::is_none")]
    pub review: Option<Expandable<Review>>,

    /// Shipping information for the charge.
    #[serde(skip_serializing_if = "Option::is_none")]
    pub shipping: Option<Shipping>,

    /// For most Stripe users, the source of every charge is a credit or debit card.
    ///
    /// This hash is then the [card object](#card_object) describing that card.
    #[serde(skip_serializing_if = "Option::is_none")]
    pub source: Option<PaymentSource>,

    /// The transfer ID which created this charge.
    ///
    /// Only present if the charge came from another Stripe account.
    /// [See the Connect documentation](https://stripe.com/docs/connect/destination-charges) for details.
    #[serde(skip_serializing_if = "Option::is_none")]
    pub source_transfer: Option<Expandable<Transfer>>,

    /// Extra information about a charge.
    ///
    /// This will appear on your customer's credit card statement.
    /// It must contain at least one letter.
    #[serde(skip_serializing_if = "Option::is_none")]
    pub statement_descriptor: Option<String>,

    /// The status of the payment is either `succeeded`, `pending`, or `failed`.
    pub status: String,

    /// ID of the transfer to the `destination` account (only applicable if the charge was created using the `destination` parameter).
    #[serde(skip_serializing_if = "Option::is_none")]
    pub transfer: Option<Expandable<Transfer>>,

    /// An optional dictionary including the account to automatically transfer to as part of a destination charge.
    ///
    /// [See the Connect documentation](https://stripe.com/docs/connect/destination-charges) for details.
    #[serde(skip_serializing_if = "Option::is_none")]
    pub transfer_data: Option<TransferData>,

    /// A string that identifies this transaction as part of a group.
    ///
    /// See the [Connect documentation](https://stripe.com/docs/connect/charges-transfers#grouping-transactions) for details.
    #[serde(skip_serializing_if = "Option::is_none")]
    pub transfer_group: Option<String>,
}

impl Charge {
    /// Returns a list of charges you’ve previously created.
    ///
    /// The charges are returned in sorted order, with the most recent charges appearing first.
    pub fn list(client: &Client, params: ListCharges<'_>) -> Response<List<Charge>> {
        client.get_query("/charges", &params)
    }

    /// To charge a credit card or other payment source, you create a `Charge` object.
    ///
    /// If your API key is in test mode, the supplied payment source (e.g., card) won’t actually be charged, although everything else will occur as if in live mode.
    /// (Stripe assumes that the charge would have completed successfully).
    pub fn create(client: &Client, params: CreateCharge<'_>) -> Response<Charge> {
        client.post_form("/charges", &params)
    }

    /// Retrieves the details of a charge that has previously been created.
    ///
    /// Supply the unique charge ID that was returned from your previous request, and Stripe will return the corresponding charge information.
    /// The same information is returned when creating or refunding the charge.
    pub fn retrieve(client: &Client, id: &ChargeId, expand: &[&str]) -> Response<Charge> {
        client.get_query(&format!("/charges/{}", id), &Expand { expand })
    }

    /// Updates the specified charge by setting the values of the parameters passed.
    ///
    /// Any parameters not provided will be left unchanged.
    pub fn update(client: &Client, id: &ChargeId, params: UpdateCharge<'_>) -> Response<Charge> {
        client.post_form(&format!("/charges/{}", id), &params)
    }
}

impl Object for Charge {
    type Id = ChargeId;
    fn id(&self) -> Self::Id {
        self.id.clone()
    }
    fn object(&self) -> &'static str {
        "charge"
    }
}

#[derive(Clone, Debug, Deserialize, Serialize)]
pub struct FraudDetails {
    /// Assessments from Stripe.
    ///
    /// If set, the value is `fraudulent`.
    #[serde(skip_serializing_if = "Option::is_none")]
    pub stripe_report: Option<FraudDetailsReport>,

    /// Assessments reported by you.
    ///
    /// If set, possible values of are `safe` and `fraudulent`.
    #[serde(skip_serializing_if = "Option::is_none")]
    pub user_report: Option<String>,
}

#[derive(Clone, Debug, Deserialize, Serialize)]
pub struct ChargeOutcome {
    /// Possible values are `approved_by_network`, `declined_by_network`, `not_sent_to_network`, and `reversed_after_approval`.
    ///
    /// The value `reversed_after_approval` indicates the payment was [blocked by Stripe](https://stripe.com/docs/declines#blocked-payments) after bank authorization, and may temporarily appear as "pending" on a cardholder's statement.
    #[serde(skip_serializing_if = "Option::is_none")]
    pub network_status: Option<String>,

    /// An enumerated value providing a more detailed explanation of the outcome's `type`.
    ///
    /// Charges blocked by Radar's default block rule have the value `highest_risk_level`.
    /// Charges placed in review by Radar's default review rule have the value `elevated_risk_level`.
    /// Charges authorized, blocked, or placed in review by custom rules have the value `rule`.
    /// See [understanding declines](https://stripe.com/docs/declines) for more details.
    #[serde(skip_serializing_if = "Option::is_none")]
    pub reason: Option<String>,

    /// Stripe's evaluation of the riskiness of the payment.
    ///
    /// Possible values for evaluated payments are `normal`, `elevated`, `highest`.
    /// For non-card payments, and card-based payments predating the public assignment of risk levels, this field will have the value `not_assessed`.
    /// In the event of an error in the evaluation, this field will have the value `unknown`.
    #[serde(skip_serializing_if = "Option::is_none")]
    pub risk_level: Option<String>,

    /// Stripe's evaluation of the riskiness of the payment.
    ///
    /// Possible values for evaluated payments are between 0 and 100.
    /// For non-card payments, card-based payments predating the public assignment of risk scores, or in the event of an error during evaluation, this field will not be present.
    /// This field is only available with Radar for Fraud Teams.
    #[serde(skip_serializing_if = "Option::is_none")]
    pub risk_score: Option<i64>,

    /// The ID of the Radar rule that matched the payment, if applicable.
    #[serde(skip_serializing_if = "Option::is_none")]
    pub rule: Option<Expandable<Rule>>,

    /// A human-readable description of the outcome type and reason, designed for you (the recipient of the payment), not your customer.
    #[serde(skip_serializing_if = "Option::is_none")]
    pub seller_message: Option<String>,

    /// Possible values are `authorized`, `manual_review`, `issuer_declined`, `blocked`, and `invalid`.
    ///
    /// See [understanding declines](https://stripe.com/docs/declines) and [Radar reviews](radar/review) for details.
    #[serde(rename = "type")]
    pub type_: String,
}

#[derive(Clone, Debug, Deserialize, Serialize)]
pub struct TransferData {
    /// The amount transferred to the destination account, if specified.
    ///
    /// By default, the entire charge amount is transferred to the destination account.
    #[serde(skip_serializing_if = "Option::is_none")]
    pub amount: Option<i64>,

    /// ID of an existing, connected Stripe account to transfer funds to if `transfer_data` was specified in the charge request.
    pub destination: Account,
}

#[derive(Clone, Debug, Deserialize, Serialize)]
pub struct Rule {
    /// The action taken on the payment.
    pub action: String,

    /// Unique identifier for the object.
    pub id: String,

    /// The predicate to evaluate the payment against.
    pub predicate: String,
}

/// The parameters for `Charge::create`.
#[derive(Clone, Debug, Serialize)]
pub struct CreateCharge<'a> {
    /// A positive integer representing how much to charge in the [smallest currency unit](https://stripe.com/docs/currencies#zero-decimal) (e.g., 100 cents to charge $1.00 or 100 to charge ¥100, a zero-decimal currency).
    ///
    /// The minimum amount is $0.50 US or [equivalent in charge currency](https://support.stripe.com/questions/what-is-the-minimum-amount-i-can-charge-with-stripe).
    #[serde(skip_serializing_if = "Option::is_none")]
    pub amount: Option<i64>,

    #[serde(skip_serializing_if = "Option::is_none")]
    pub application_fee: Option<i64>,

    /// A fee in %s that will be applied to the charge and transferred to the application owner's Stripe account.
    ///
    /// The request must be made with an OAuth key or the `Stripe-Account` header in order to take an application fee.
    /// For more information, see the application fees [documentation](https://stripe.com/docs/connect/direct-charges#collecting-fees).
    #[serde(skip_serializing_if = "Option::is_none")]
    pub application_fee_amount: Option<i64>,

    /// Whether to immediately capture the charge.
    ///
    /// Defaults to `true`.
    /// When `false`, the charge issues an authorization (or pre-authorization), and will need to be [captured](#capture_charge) later.
    /// Uncaptured charges expire in _seven days_.
    /// For more information, see the [authorizing charges and settling later](https://stripe.com/docs/charges#auth-and-capture) documentation.
    #[serde(skip_serializing_if = "Option::is_none")]
    pub capture: Option<bool>,

    /// Three-letter [ISO currency code](https://www.iso.org/iso-4217-currency-codes.html), in lowercase.
    ///
    /// Must be a [supported currency](https://stripe.com/docs/currencies).
    #[serde(skip_serializing_if = "Option::is_none")]
    pub currency: Option<Currency>,

    /// The ID of an existing customer that will be charged in this request.
    #[serde(skip_serializing_if = "Option::is_none")]
    pub customer: Option<CustomerId>,

    /// An arbitrary string which you can attach to a `Charge` object.
    ///
    /// It is displayed when in the web interface alongside the charge.
    /// Note that if you use Stripe to send automatic email receipts to your customers, your receipt emails will include the `description` of the charge(s) that they are describing.
    #[serde(skip_serializing_if = "Option::is_none")]
    pub description: Option<&'a str>,

    /// Specifies which fields in the response should be expanded.
    #[serde(skip_serializing_if = "Expand::is_empty")]
    pub expand: &'a [&'a str],

    /// Set of key-value pairs that you can attach to an object.
    ///
    /// This can be useful for storing additional information about the object in a structured format.
    #[serde(skip_serializing_if = "Option::is_none")]
    pub metadata: Option<Metadata>,

    /// The Stripe account ID for which these funds are intended.
    ///
    /// Automatically set if you use the `destination` parameter.
    /// For details, see [Creating Separate Charges and Transfers](https://stripe.com/docs/connect/charges-transfers#on-behalf-of).
    #[serde(skip_serializing_if = "Option::is_none")]
    pub on_behalf_of: Option<&'a str>,

    /// The email address to which this charge's [receipt](https://stripe.com/docs/dashboard/receipts) will be sent.
    ///
    /// The receipt will not be sent until the charge is paid, and no receipts will be sent for test mode charges.
    /// If this charge is for a [Customer](https://stripe.com/docs/api/customers/object), the email address specified here will override the customer's email address.
    /// If `receipt_email` is specified for a charge in live mode, a receipt will be sent regardless of your [email settings](https://dashboard.stripe.com/account/emails).
    #[serde(skip_serializing_if = "Option::is_none")]
    pub receipt_email: Option<&'a str>,

    /// Shipping information for the charge.
    ///
    /// Helps prevent fraud on charges for physical goods.
    #[serde(skip_serializing_if = "Option::is_none")]
    pub shipping: Option<Shipping>,

    /// A payment source to be charged.
    ///
    /// This can be the ID of a [card](https://stripe.com/docs/api#cards) (i.e., credit or debit card), a [bank account](https://stripe.com/docs/api#bank_accounts), a [source](https://stripe.com/docs/api#sources), a [token](https://stripe.com/docs/api#tokens), or a [connected account](https://stripe.com/docs/connect/account-debits#charging-a-connected-account).
    /// For certain sources---namely, [cards](https://stripe.com/docs/api#cards), [bank accounts](https://stripe.com/docs/api#bank_accounts), and attached [sources](https://stripe.com/docs/api#sources)---you must also pass the ID of the associated customer.
    #[serde(skip_serializing_if = "Option::is_none")]
    pub source: Option<PaymentSourceParams<'a>>,

    /// An arbitrary string to be used as the dynamic portion of the full descriptor displayed on your customer's credit card statement.
    ///
    /// This value will be prefixed by your [account's statement descriptor](https://stripe.com/docs/charges#dynamic-statement-descriptor).
    /// As an example, if your account's statement descriptor is `RUNCLUB` and the item you're charging for is a race ticket, you may want to specify a `statement_descriptor` of `5K RACE`, so that the resulting full descriptor would be `RUNCLUB* 5K RACE`.
    /// The full descriptor may be up to *22 characters*.
    /// This value must contain at least one letter, may not include `<>"'` characters, and will appear on your customer's statement in capital letters.
    /// Non-ASCII characters are automatically stripped.
    /// While most banks display this information consistently, some may display it incorrectly or not at all.
    #[serde(skip_serializing_if = "Option::is_none")]
    pub statement_descriptor: Option<&'a str>,

    /// An optional dictionary including the account to automatically transfer to as part of a destination charge.
    ///
    /// [See the Connect documentation](https://stripe.com/docs/connect/destination-charges) for details.
    #[serde(skip_serializing_if = "Option::is_none")]
    pub transfer_data: Option<TransferDataParams>,

    /// A string that identifies this transaction as part of a group.
    ///
    /// For details, see [Grouping transactions](https://stripe.com/docs/connect/charges-transfers#grouping-transactions).
    #[serde(skip_serializing_if = "Option::is_none")]
    pub transfer_group: Option<&'a str>,
}

impl<'a> CreateCharge<'a> {
    pub fn new() -> Self {
        CreateCharge {
            amount: Default::default(),
            application_fee: Default::default(),
            application_fee_amount: Default::default(),
            capture: Default::default(),
            currency: Default::default(),
            customer: Default::default(),
            description: Default::default(),
            expand: Default::default(),
            metadata: Default::default(),
            on_behalf_of: Default::default(),
            receipt_email: Default::default(),
            shipping: Default::default(),
            source: Default::default(),
            statement_descriptor: Default::default(),
            transfer_data: Default::default(),
            transfer_group: Default::default(),
        }
    }
}

/// The parameters for `Charge::list`.
#[derive(Clone, Debug, Serialize)]
pub struct ListCharges<'a> {
    #[serde(skip_serializing_if = "Option::is_none")]
    pub created: Option<RangeQuery<Timestamp>>,

    /// Only return charges for the customer specified by this customer ID.
    #[serde(skip_serializing_if = "Option::is_none")]
    pub customer: Option<CustomerId>,

    /// A cursor for use in pagination.
    ///
    /// `ending_before` is an object ID that defines your place in the list.
    /// For instance, if you make a list request and receive 100 objects, starting with `obj_bar`, your subsequent call can include `ending_before=obj_bar` in order to fetch the previous page of the list.
    #[serde(skip_serializing_if = "Option::is_none")]
    pub ending_before: Option<ChargeId>,

    /// Specifies which fields in the response should be expanded.
    #[serde(skip_serializing_if = "Expand::is_empty")]
    pub expand: &'a [&'a str],

    /// A limit on the number of objects to be returned.
    ///
    /// Limit can range between 1 and 100, and the default is 10.
    #[serde(skip_serializing_if = "Option::is_none")]
    pub limit: Option<u64>,

    /// Only return charges that were created by the PaymentIntent specified by this PaymentIntent ID.
    #[serde(skip_serializing_if = "Option::is_none")]
    pub payment_intent: Option<PaymentIntentId>,

    /// A cursor for use in pagination.
    ///
    /// `starting_after` is an object ID that defines your place in the list.
    /// For instance, if you make a list request and receive 100 objects, ending with `obj_foo`, your subsequent call can include `starting_after=obj_foo` in order to fetch the next page of the list.
    #[serde(skip_serializing_if = "Option::is_none")]
    pub starting_after: Option<ChargeId>,

    /// Only return charges for this transfer group.
    #[serde(skip_serializing_if = "Option::is_none")]
    pub transfer_group: Option<&'a str>,
}

<<<<<<< HEAD
/// The resource representing a Stripe charge object status.
///
/// For more details see [https://stripe.com/docs/api#charge_object-status](https://stripe.com/docs/api#charge_object-status)
#[derive(Display, Deserialize, Serialize, PartialEq, Debug, Clone, Eq)]
pub enum ChargeStatus {
    #[serde(rename = "succeeded")]
    Succeeded,
    #[serde(rename = "pending")]
    Pending,
    #[serde(rename = "failed")]
    Failed,
=======
impl<'a> ListCharges<'a> {
    pub fn new() -> Self {
        ListCharges {
            created: Default::default(),
            customer: Default::default(),
            ending_before: Default::default(),
            expand: Default::default(),
            limit: Default::default(),
            payment_intent: Default::default(),
            starting_after: Default::default(),
            transfer_group: Default::default(),
        }
    }
>>>>>>> 55fb2241
}

/// The parameters for `Charge::update`.
#[derive(Clone, Debug, Serialize)]
pub struct UpdateCharge<'a> {
    /// The ID of an existing customer that will be associated with this request.
    ///
    /// This field may only be updated if there is no existing associated customer with this charge.
    #[serde(skip_serializing_if = "Option::is_none")]
    pub customer: Option<CustomerId>,

    /// An arbitrary string which you can attach to a charge object.
    ///
    /// It is displayed when in the web interface alongside the charge.
    /// Note that if you use Stripe to send automatic email receipts to your customers, your receipt emails will include the `description` of the charge(s) that they are describing.
    #[serde(skip_serializing_if = "Option::is_none")]
    pub description: Option<&'a str>,

    /// Specifies which fields in the response should be expanded.
    #[serde(skip_serializing_if = "Expand::is_empty")]
    pub expand: &'a [&'a str],

    /// A set of key-value pairs you can attach to a charge giving information about its riskiness.
    ///
    /// If you believe a charge is fraudulent, include a `user_report` key with a value of `fraudulent`.
    /// If you believe a charge is safe, include a `user_report` key with a value of `safe`.
    /// Stripe will use the information you send to improve our fraud detection algorithms.
    #[serde(skip_serializing_if = "Option::is_none")]
    pub fraud_details: Option<FraudDetailsParams>,

    /// Set of key-value pairs that you can attach to an object.
    ///
    /// This can be useful for storing additional information about the object in a structured format.
    /// Individual keys can be unset by posting an empty value to them.
    /// All keys can be unset by posting an empty value to `metadata`.
    #[serde(skip_serializing_if = "Option::is_none")]
    pub metadata: Option<Metadata>,

    /// This is the email address that the receipt for this charge will be sent to.
    ///
    /// If this field is updated, then a new email receipt will be sent to the updated address.
    #[serde(skip_serializing_if = "Option::is_none")]
    pub receipt_email: Option<&'a str>,

    /// Shipping information for the charge.
    ///
    /// Helps prevent fraud on charges for physical goods.
    #[serde(skip_serializing_if = "Option::is_none")]
    pub shipping: Option<Shipping>,

    /// A string that identifies this transaction as part of a group.
    ///
    /// `transfer_group` may only be provided if it has not been set.
    /// See the [Connect documentation](https://stripe.com/docs/connect/charges-transfers#grouping-transactions) for details.
    #[serde(skip_serializing_if = "Option::is_none")]
    pub transfer_group: Option<&'a str>,
}

impl<'a> UpdateCharge<'a> {
    pub fn new() -> Self {
        UpdateCharge {
            customer: Default::default(),
            description: Default::default(),
            expand: Default::default(),
            fraud_details: Default::default(),
            metadata: Default::default(),
            receipt_email: Default::default(),
            shipping: Default::default(),
            transfer_group: Default::default(),
        }
    }
}

#[derive(Clone, Debug, Deserialize, Serialize)]
pub struct FraudDetailsParams {
    pub user_report: FraudDetailsReport,
}

#[derive(Clone, Debug, Deserialize, Serialize)]
pub struct TransferDataParams {
    #[serde(skip_serializing_if = "Option::is_none")]
    pub amount: Option<i64>,

    pub destination: String,
}<|MERGE_RESOLUTION|>--- conflicted
+++ resolved
@@ -506,19 +506,7 @@
     pub transfer_group: Option<&'a str>,
 }
 
-<<<<<<< HEAD
-/// The resource representing a Stripe charge object status.
-///
-/// For more details see [https://stripe.com/docs/api#charge_object-status](https://stripe.com/docs/api#charge_object-status)
-#[derive(Display, Deserialize, Serialize, PartialEq, Debug, Clone, Eq)]
-pub enum ChargeStatus {
-    #[serde(rename = "succeeded")]
-    Succeeded,
-    #[serde(rename = "pending")]
-    Pending,
-    #[serde(rename = "failed")]
-    Failed,
-=======
+
 impl<'a> ListCharges<'a> {
     pub fn new() -> Self {
         ListCharges {
@@ -532,8 +520,8 @@
             transfer_group: Default::default(),
         }
     }
->>>>>>> 55fb2241
-}
+}
+
 
 /// The parameters for `Charge::update`.
 #[derive(Clone, Debug, Serialize)]
